{
	"manufacturer": "Trane Corporation",
	"manufacturerId": "0x008b",
	"label": "Trane XR524",
	"description": "Touchscreen Comfort Control Thermostat",
	"devices": [
		{
			"productType": "0x5452",
			"productId": "0x5442"
		}
	],
	"firmwareVersion": {
		"min": "0.0",
		"max": "255.255"
	},
	"paramInformation": [
		{
			"#": "1",
			"label": "System Type",
			"valueSize": 1,
			"minValue": 0,
			"maxValue": 1,
			"defaultValue": 0,
			"allowManualEntry": false,
			"options": [
				{
					"label": "Heat Pump",
					"value": 0
				},
				{
					"label": "AC",
					"value": 1
				}
			]
		},
		{
			"#": "2",
			"label": "Fan Type",
			"valueSize": 1,
			"minValue": 0,
			"maxValue": 1,
			"defaultValue": 0,
			"allowManualEntry": false,
			"options": [
				{
					"label": "Gas",
					"value": 0
				},
				{
					"label": "Electric",
					"value": 1
				}
			]
		},
		{
			"#": "3",
			"label": "Change Over Type",
			"valueSize": 1,
			"minValue": 0,
			"maxValue": 1,
			"defaultValue": 0,
			"allowManualEntry": false,
			"options": [
				{
					"label": "w/Cool",
					"value": 0
				},
				{
					"label": "w/Heat",
					"value": 1
				}
			]
		},
		{
			"#": "4",
			"label": "Units",
			"valueSize": 1,
			"minValue": 0,
			"maxValue": 1,
			"defaultValue": 1,
			"allowManualEntry": false,
			"options": [
				{
					"label": "Celsius",
					"value": 0
				},
				{
					"label": "Fahrenheit",
					"value": 1
				}
			]
		},
		{
			"#": "9",
			"label": "Display Lock",
			"valueSize": 1,
			"minValue": 0,
			"maxValue": 1,
			"defaultValue": 0,
			"allowManualEntry": false,
			"options": [
				{
					"label": "Unlocked",
					"value": 0
				},
				{
					"label": "Locked",
					"value": 1
				}
			]
		},
		{
			"#": "10",
			"label": "Minimum Off Time",
			"valueSize": 1,
			"minValue": 5,
			"maxValue": 9,
			"defaultValue": 5
		},
		{
			"#": "11",
			"label": "Minimum Run Time",
			"valueSize": 1,
			"minValue": 1,
			"maxValue": 9,
			"defaultValue": 6
		},
		{
			"#": "12",
			"label": "Heating Delta Stage 1 ON",
			"valueSize": 1,
			"minValue": -128,
			"maxValue": 127,
			"defaultValue": 1
		},
		{
			"#": "13",
			"label": "Heating Delta Stage 1 OFF",
			"valueSize": 1,
			"minValue": -128,
			"maxValue": 127,
			"defaultValue": 0
		},
		{
			"#": "14",
			"label": "Heating Delta Stage 2 ON",
			"valueSize": 1,
			"minValue": -128,
			"maxValue": 127,
			"defaultValue": 2
		},
		{
			"#": "15",
			"label": "Heating Delta Stage 2 OFF",
			"valueSize": 1,
			"minValue": -128,
			"maxValue": 127,
			"defaultValue": 0
		},
		{
			"#": "16",
			"label": "Heating Delta Stage 3 ON",
			"valueSize": 1,
			"minValue": -128,
			"maxValue": 127,
			"defaultValue": 3
		},
		{
			"#": "17",
			"label": "Heating Delta Stage 3 OFF",
			"valueSize": 1,
			"minValue": -128,
			"maxValue": 127,
			"defaultValue": 0
		},
		{
			"#": "18",
			"label": "Cooling Delta Stage 1 ON",
			"valueSize": 1,
			"minValue": -128,
			"maxValue": 127,
			"defaultValue": 1
		},
		{
			"#": "19",
			"label": "Cooling Delta Stage 1 OFF",
			"valueSize": 1,
			"minValue": -128,
			"maxValue": 127,
			"defaultValue": 0
		},
		{
			"#": "20",
			"label": "Cooling Delta Stage 2 ON",
			"valueSize": 1,
			"minValue": -128,
			"maxValue": 127,
			"defaultValue": 2
		},
		{
			"#": "21",
			"label": "Cooling Delta Stage 2 OFF",
			"valueSize": 1,
			"minValue": -128,
			"maxValue": 127,
			"defaultValue": 0
		},
		{
			"#": "24",
			"label": "H/C Delta",
			"unit": "degrees",
			"valueSize": 1,
			"minValue": 3,
			"maxValue": 15,
			"defaultValue": 3
		},
		{
			"#": "25",
			"label": "SetBack Mode",
			"valueSize": 1,
			"minValue": 0,
			"maxValue": 2,
			"defaultValue": 0,
			"allowManualEntry": false,
			"options": [
				{
					"label": "No Setback",
					"value": 0
				},
				{
					"label": "Setback",
					"value": 1
				},
				{
					"label": "ESM",
					"value": 2
				}
			]
		},
		{
			"#": "29",
			"label": "ESM Setpoint--Heating",
			"unit": "degrees",
			"valueSize": 1,
			"minValue": 0,
			"maxValue": 100,
			"defaultValue": 65
		},
		{
			"#": "30",
			"label": "ESM Setpoint--Cooling",
			"unit": "degrees",
			"valueSize": 1,
			"minValue": 0,
			"maxValue": 100,
			"defaultValue": 80
		},
<<<<<<< HEAD
		"75": {
			"label": "Manually Run Fan",
=======
		{
			"#": "75",
			"label": "Fan ON Time",
>>>>>>> 75097b35
			"unit": "minutes",
			"valueSize": 1,
			"minValue": 0,
			"maxValue": 120,
			"defaultValue": 0
		},
<<<<<<< HEAD
		"76": {
			"label": "Run/Hold Schedule",
=======
		{
			"#": "76",
			"label": "Fan OFF Time",
			"unit": "minutes",
>>>>>>> 75097b35
			"valueSize": 1,
			"minValue": 0,
			"maxValue": 1,
			"defaultValue": 1,
			"allowManualEntry": false,
			"options": [
				{
					"label": "Hold",
					"value": 0
				},
				{
					"label": "Run schedule",
					"value": 1
				}
			]
		},
		{
			"#": "77",
			"label": "2nd Stage Heat Enable",
			"valueSize": 1,
			"minValue": 0,
			"maxValue": 1,
			"defaultValue": 0,
			"allowManualEntry": false,
			"options": [
				{
					"label": "no 2nd stage heat",
					"value": 0
				},
				{
					"label": "2nd stage heat",
					"value": 1
				}
			]
		},
		{
			"#": "78",
			"label": "Aux Heat Enable",
			"valueSize": 1,
			"minValue": 0,
			"maxValue": 1,
			"defaultValue": 0,
			"allowManualEntry": false,
			"options": [
				{
					"label": "no aux heat",
					"value": 0
				},
				{
					"label": "aux heat enabled",
					"value": 1
				}
			]
		},
		{
			"#": "79",
			"label": "2nd Stage Cool Enable",
			"valueSize": 1,
			"minValue": 0,
			"maxValue": 1,
			"defaultValue": 0,
			"allowManualEntry": false,
			"options": [
				{
					"label": "no 2nd stage cool",
					"value": 0
				},
				{
					"label": "2nd stage cool",
					"value": 1
				}
			]
		},
		{
			"#": "141",
			"label": "Screen Timeout",
			"valueSize": 1,
			"minValue": 0,
			"maxValue": 120,
			"defaultValue": 0
		},
		{
			"#": "143",
			"label": "Sensor (Internal) Offset",
			"valueSize": 1,
			"minValue": -7,
			"maxValue": 7,
			"defaultValue": 0
		},
		{
			"#": "148",
			"label": "Screen Contrast",
			"valueSize": 1,
			"minValue": 0,
			"maxValue": 20,
			"defaultValue": 10
		},
<<<<<<< HEAD
		"228[0xff000000]": {
			"$import": "templates/trane_template.json#schedule_hour",
			"label": "Schedule - Sunday (1): Hour"
		},
		"228[0xff0000]": {
			"$import": "templates/trane_template.json#schedule_minute",
			"label": "Schedule - Sunday (1): - Minute"
		},
		"228[0xff00]": {
			"$import": "templates/trane_template.json#schedule_heat_setpoint",
			"label": "Schedule - Sunday (1): - Heat Setpoint"
		},
		"228[0xff]": {
			"$import": "templates/trane_template.json#schedule_cool_setpoint",
			"label": "Schedule - Sunday (1): - Cool Setpoint"
		},
		"229[0xff000000]": {
			"$import": "templates/trane_template.json#schedule_hour",
			"label": "Schedule - Sunday (2): Hour"
		},
		"229[0xff0000]": {
			"$import": "templates/trane_template.json#schedule_minute",
			"label": "Schedule - Sunday (2): Minute"
		},
		"229[0xff00]": {
			"$import": "templates/trane_template.json#schedule_heat_setpoint",
			"label": "Schedule - Sunday (2): Heat Setpoint"
		},
		"229[0xff]": {
			"$import": "templates/trane_template.json#schedule_cool_setpoint",
			"label": "Schedule - Sunday (2): Cool Setpoint"
		},
		"230[0xff000000]": {
			"$import": "templates/trane_template.json#schedule_hour",
			"label": "Schedule - Sunday (3): Hour"
		},
		"230[0xff0000]": {
			"$import": "templates/trane_template.json#schedule_minute",
			"label": "Schedule - Sunday (3): Minute"
		},
		"230[0xff00]": {
			"$import": "templates/trane_template.json#schedule_heat_setpoint",
			"label": "Schedule - Sunday (3): Heat Setpoint"
		},
		"230[0xff]": {
			"$import": "templates/trane_template.json#schedule_cool_setpoint",
			"label": "Schedule - Sunday (3): Cool Setpoint"
		},
		"231[0xff000000]": {
			"$import": "templates/trane_template.json#schedule_hour",
			"label": "Schedule - Sunday (4): Hour"
		},
		"231[0xff0000]": {
			"$import": "templates/trane_template.json#schedule_minute",
			"label": "Schedule - Sunday (4): Minute"
		},
		"231[0xff00]": {
			"$import": "templates/trane_template.json#schedule_heat_setpoint",
			"label": "Schedule - Sunday (4): Heat Setpoint"
		},
		"231[0xff]": {
			"$import": "templates/trane_template.json#schedule_cool_setpoint",
			"label": "Schedule - Sunday (4): Cool Setpoint"
		},
		"232[0xff000000]": {
			"$import": "templates/trane_template.json#schedule_hour",
			"label": "Schedule - Monday (1): Hour"
		},
		"232[0xff0000]": {
			"$import": "templates/trane_template.json#schedule_minute",
			"label": "Schedule - Monday (1): - Minute"
		},
		"232[0xff00]": {
			"$import": "templates/trane_template.json#schedule_heat_setpoint",
			"label": "Schedule - Monday (1): - Heat Setpoint"
		},
		"232[0xff]": {
			"$import": "templates/trane_template.json#schedule_cool_setpoint",
			"label": "Schedule - Monday (1): - Cool Setpoint"
		},
		"233[0xff000000]": {
			"$import": "templates/trane_template.json#schedule_hour",
			"label": "Schedule - Monday (2): Hour"
		},
		"233[0xff0000]": {
			"$import": "templates/trane_template.json#schedule_minute",
			"label": "Schedule - Monday (2): Minute"
		},
		"233[0xff00]": {
			"$import": "templates/trane_template.json#schedule_heat_setpoint",
			"label": "Schedule - Monday (2): Heat Setpoint"
		},
		"233[0xff]": {
			"$import": "templates/trane_template.json#schedule_cool_setpoint",
			"label": "Schedule - Monday (2): Cool Setpoint"
		},
		"234[0xff000000]": {
			"$import": "templates/trane_template.json#schedule_hour",
			"label": "Schedule - Monday (3): Hour"
		},
		"234[0xff0000]": {
			"$import": "templates/trane_template.json#schedule_minute",
			"label": "Schedule - Monday (3): Minute"
		},
		"234[0xff00]": {
			"$import": "templates/trane_template.json#schedule_heat_setpoint",
			"label": "Schedule - Monday (3): Heat Setpoint"
		},
		"234[0xff]": {
			"$import": "templates/trane_template.json#schedule_cool_setpoint",
			"label": "Schedule - Monday (3): Cool Setpoint"
		},
		"235[0xff000000]": {
			"$import": "templates/trane_template.json#schedule_hour",
			"label": "Schedule - Monday (4): Hour"
		},
		"235[0xff0000]": {
			"$import": "templates/trane_template.json#schedule_minute",
			"label": "Schedule - Monday (4): Minute"
		},
		"235[0xff00]": {
			"$import": "templates/trane_template.json#schedule_heat_setpoint",
			"label": "Schedule - Monday (4): Heat Setpoint"
		},
		"235[0xff]": {
			"$import": "templates/trane_template.json#schedule_cool_setpoint",
			"label": "Schedule - Monday (4): Cool Setpoint"
		},
		"236[0xff000000]": {
			"$import": "templates/trane_template.json#schedule_hour",
			"label": "Schedule - Tuesday (1): Hour"
		},
		"236[0xff0000]": {
			"$import": "templates/trane_template.json#schedule_minute",
			"label": "Schedule - Tuesday (1): - Minute"
		},
		"236[0xff00]": {
			"$import": "templates/trane_template.json#schedule_heat_setpoint",
			"label": "Schedule - Tuesday (1): - Heat Setpoint"
		},
		"236[0xff]": {
			"$import": "templates/trane_template.json#schedule_cool_setpoint",
			"label": "Schedule - Tuesday (1): - Cool Setpoint"
		},
		"237[0xff000000]": {
			"$import": "templates/trane_template.json#schedule_hour",
			"label": "Schedule - Tuesday (2): Hour"
		},
		"237[0xff0000]": {
			"$import": "templates/trane_template.json#schedule_minute",
			"label": "Schedule - Tuesday (2): Minute"
		},
		"237[0xff00]": {
			"$import": "templates/trane_template.json#schedule_heat_setpoint",
			"label": "Schedule - Tuesday (2): Heat Setpoint"
		},
		"237[0xff]": {
			"$import": "templates/trane_template.json#schedule_cool_setpoint",
			"label": "Schedule - Tuesday (2): Cool Setpoint"
		},
		"238[0xff000000]": {
			"$import": "templates/trane_template.json#schedule_hour",
			"label": "Schedule - Tuesday (3): Hour"
		},
		"238[0xff0000]": {
			"$import": "templates/trane_template.json#schedule_minute",
			"label": "Schedule - Tuesday (3): Minute"
		},
		"238[0xff00]": {
			"$import": "templates/trane_template.json#schedule_heat_setpoint",
			"label": "Schedule - Tuesday (3): Heat Setpoint"
		},
		"238[0xff]": {
			"$import": "templates/trane_template.json#schedule_cool_setpoint",
			"label": "Schedule - Tuesday (3): Cool Setpoint"
		},
		"239[0xff000000]": {
			"$import": "templates/trane_template.json#schedule_hour",
			"label": "Schedule - Tuesday (4): Hour"
		},
		"239[0xff0000]": {
			"$import": "templates/trane_template.json#schedule_minute",
			"label": "Schedule - Tuesday (4): Minute"
		},
		"239[0xff00]": {
			"$import": "templates/trane_template.json#schedule_heat_setpoint",
			"label": "Schedule - Tuesday (4): Heat Setpoint"
		},
		"239[0xff]": {
			"$import": "templates/trane_template.json#schedule_cool_setpoint",
			"label": "Schedule - Tuesday (4): Cool Setpoint"
		},
		"240[0xff000000]": {
			"$import": "templates/trane_template.json#schedule_hour",
			"label": "Schedule - Wednesday (1): Hour"
		},
		"240[0xff0000]": {
			"$import": "templates/trane_template.json#schedule_minute",
			"label": "Schedule - Wednesday (1): - Minute"
		},
		"240[0xff00]": {
			"$import": "templates/trane_template.json#schedule_heat_setpoint",
			"label": "Schedule - Wednesday (1): - Heat Setpoint"
		},
		"240[0xff]": {
			"$import": "templates/trane_template.json#schedule_cool_setpoint",
			"label": "Schedule - Wednesday (1): - Cool Setpoint"
		},
		"241[0xff000000]": {
			"$import": "templates/trane_template.json#schedule_hour",
			"label": "Schedule - Wednesday (2): Hour"
		},
		"241[0xff0000]": {
			"$import": "templates/trane_template.json#schedule_minute",
			"label": "Schedule - Wednesday (2): Minute"
		},
		"241[0xff00]": {
			"$import": "templates/trane_template.json#schedule_heat_setpoint",
			"label": "Schedule - Wednesday (2): Heat Setpoint"
		},
		"241[0xff]": {
			"$import": "templates/trane_template.json#schedule_cool_setpoint",
			"label": "Schedule - Wednesday (2): Cool Setpoint"
		},
		"242[0xff000000]": {
			"$import": "templates/trane_template.json#schedule_hour",
			"label": "Schedule - Wednesday (3): Hour"
		},
		"242[0xff0000]": {
			"$import": "templates/trane_template.json#schedule_minute",
			"label": "Schedule - Wednesday (3): Minute"
		},
		"242[0xff00]": {
			"$import": "templates/trane_template.json#schedule_heat_setpoint",
			"label": "Schedule - Wednesday (3): Heat Setpoint"
		},
		"242[0xff]": {
			"$import": "templates/trane_template.json#schedule_cool_setpoint",
			"label": "Schedule - Wednesday (3): Cool Setpoint"
		},
		"243[0xff000000]": {
			"$import": "templates/trane_template.json#schedule_hour",
			"label": "Schedule - Wednesday (4): Hour"
		},
		"243[0xff0000]": {
			"$import": "templates/trane_template.json#schedule_minute",
			"label": "Schedule - Wednesday (4): Minute"
		},
		"243[0xff00]": {
			"$import": "templates/trane_template.json#schedule_heat_setpoint",
			"label": "Schedule - Wednesday (4): Heat Setpoint"
		},
		"243[0xff]": {
			"$import": "templates/trane_template.json#schedule_cool_setpoint",
			"label": "Schedule - Wednesday (4): Cool Setpoint"
		},
		"244[0xff000000]": {
			"$import": "templates/trane_template.json#schedule_hour",
			"label": "Schedule - Thursday (1): Hour"
		},
		"244[0xff0000]": {
			"$import": "templates/trane_template.json#schedule_minute",
			"label": "Schedule - Thursday (1): - Minute"
		},
		"244[0xff00]": {
			"$import": "templates/trane_template.json#schedule_heat_setpoint",
			"label": "Schedule - Thursday (1): - Heat Setpoint"
		},
		"244[0xff]": {
			"$import": "templates/trane_template.json#schedule_cool_setpoint",
			"label": "Schedule - Thursday (1): - Cool Setpoint"
		},
		"245[0xff000000]": {
			"$import": "templates/trane_template.json#schedule_hour",
			"label": "Schedule - Thursday (2): Hour"
		},
		"245[0xff0000]": {
			"$import": "templates/trane_template.json#schedule_minute",
			"label": "Schedule - Thursday (2): Minute"
		},
		"245[0xff00]": {
			"$import": "templates/trane_template.json#schedule_heat_setpoint",
			"label": "Schedule - Thursday (2): Heat Setpoint"
		},
		"245[0xff]": {
			"$import": "templates/trane_template.json#schedule_cool_setpoint",
			"label": "Schedule - Thursday (2): Cool Setpoint"
		},
		"246[0xff000000]": {
			"$import": "templates/trane_template.json#schedule_hour",
			"label": "Schedule - Thursday (3): Hour"
		},
		"246[0xff0000]": {
			"$import": "templates/trane_template.json#schedule_minute",
			"label": "Schedule - Thursday (3): Minute"
		},
		"246[0xff00]": {
			"$import": "templates/trane_template.json#schedule_heat_setpoint",
			"label": "Schedule - Thursday (3): Heat Setpoint"
		},
		"246[0xff]": {
			"$import": "templates/trane_template.json#schedule_cool_setpoint",
			"label": "Schedule - Thursday (3): Cool Setpoint"
		},
		"247[0xff000000]": {
			"$import": "templates/trane_template.json#schedule_hour",
			"label": "Schedule - Thursday (4): Hour"
		},
		"247[0xff0000]": {
			"$import": "templates/trane_template.json#schedule_minute",
			"label": "Schedule - Thursday (4): Minute"
		},
		"247[0xff00]": {
			"$import": "templates/trane_template.json#schedule_heat_setpoint",
			"label": "Schedule - Thursday (4): Heat Setpoint"
		},
		"247[0xff]": {
			"$import": "templates/trane_template.json#schedule_cool_setpoint",
			"label": "Schedule - Thursday (4): Cool Setpoint"
		},
		"248[0xff000000]": {
			"$import": "templates/trane_template.json#schedule_hour",
			"label": "Schedule - Friday (1): Hour"
		},
		"248[0xff0000]": {
			"$import": "templates/trane_template.json#schedule_minute",
			"label": "Schedule - Friday (1): - Minute"
		},
		"248[0xff00]": {
			"$import": "templates/trane_template.json#schedule_heat_setpoint",
			"label": "Schedule - Friday (1): - Heat Setpoint"
		},
		"248[0xff]": {
			"$import": "templates/trane_template.json#schedule_cool_setpoint",
			"label": "Schedule - Friday (1): - Cool Setpoint"
		},
		"249[0xff000000]": {
			"$import": "templates/trane_template.json#schedule_hour",
			"label": "Schedule - Friday (2): Hour"
		},
		"249[0xff0000]": {
			"$import": "templates/trane_template.json#schedule_minute",
			"label": "Schedule - Friday (2): Minute"
		},
		"249[0xff00]": {
			"$import": "templates/trane_template.json#schedule_heat_setpoint",
			"label": "Schedule - Friday (2): Heat Setpoint"
		},
		"249[0xff]": {
			"$import": "templates/trane_template.json#schedule_cool_setpoint",
			"label": "Schedule - Friday (2): Cool Setpoint"
		},
		"250[0xff000000]": {
			"$import": "templates/trane_template.json#schedule_hour",
			"label": "Schedule - Friday (3): Hour"
		},
		"250[0xff0000]": {
			"$import": "templates/trane_template.json#schedule_minute",
			"label": "Schedule - Friday (3): Minute"
		},
		"250[0xff00]": {
			"$import": "templates/trane_template.json#schedule_heat_setpoint",
			"label": "Schedule - Friday (3): Heat Setpoint"
		},
		"250[0xff]": {
			"$import": "templates/trane_template.json#schedule_cool_setpoint",
			"label": "Schedule - Friday (3): Cool Setpoint"
		},
		"251[0xff000000]": {
			"$import": "templates/trane_template.json#schedule_hour",
			"label": "Schedule - Friday (4): Hour"
		},
		"251[0xff0000]": {
			"$import": "templates/trane_template.json#schedule_minute",
			"label": "Schedule - Friday (4): Minute"
		},
		"251[0xff00]": {
			"$import": "templates/trane_template.json#schedule_heat_setpoint",
			"label": "Schedule - Friday (4): Heat Setpoint"
		},
		"251[0xff]": {
			"$import": "templates/trane_template.json#schedule_cool_setpoint",
			"label": "Schedule - Friday (4): Cool Setpoint"
		},
		"252[0xff000000]": {
			"$import": "templates/trane_template.json#schedule_hour",
			"label": "Schedule - Saturday (1): Hour"
		},
		"252[0xff0000]": {
			"$import": "templates/trane_template.json#schedule_minute",
			"label": "Schedule - Saturday (1): - Minute"
		},
		"252[0xff00]": {
			"$import": "templates/trane_template.json#schedule_heat_setpoint",
			"label": "Schedule - Saturday (1): - Heat Setpoint"
		},
		"252[0xff]": {
			"$import": "templates/trane_template.json#schedule_cool_setpoint",
			"label": "Schedule - Saturday (1): - Cool Setpoint"
		},
		"253[0xff000000]": {
			"$import": "templates/trane_template.json#schedule_hour",
			"label": "Schedule - Saturday (2): Hour"
		},
		"253[0xff0000]": {
			"$import": "templates/trane_template.json#schedule_minute",
			"label": "Schedule - Saturday (2): Minute"
		},
		"253[0xff00]": {
			"$import": "templates/trane_template.json#schedule_heat_setpoint",
			"label": "Schedule - Saturday (2): Heat Setpoint"
		},
		"253[0xff]": {
			"$import": "templates/trane_template.json#schedule_cool_setpoint",
			"label": "Schedule - Saturday (2): Cool Setpoint"
		},
		"254[0xff000000]": {
			"$import": "templates/trane_template.json#schedule_hour",
			"label": "Schedule - Saturday (3): Hour"
		},
		"254[0xff0000]": {
			"$import": "templates/trane_template.json#schedule_minute",
			"label": "Schedule - Saturday (3): Minute"
		},
		"254[0xff00]": {
			"$import": "templates/trane_template.json#schedule_heat_setpoint",
			"label": "Schedule - Saturday (3): Heat Setpoint"
		},
		"254[0xff]": {
			"$import": "templates/trane_template.json#schedule_cool_setpoint",
			"label": "Schedule - Saturday (3): Cool Setpoint"
		},
		"255[0xff000000]": {
			"$import": "templates/trane_template.json#schedule_hour",
			"label": "Schedule - Saturday (4): Hour"
		},
		"255[0xff0000]": {
			"$import": "templates/trane_template.json#schedule_minute",
			"label": "Schedule - Saturday (4): Minute"
		},
		"255[0xff00]": {
			"$import": "templates/trane_template.json#schedule_heat_setpoint",
			"label": "Schedule - Saturday (4): Heat Setpoint"
		},
		"255[0xff]": {
			"$import": "templates/trane_template.json#schedule_cool_setpoint",
			"label": "Schedule - Saturday (4): Cool Setpoint"
=======
		{
			"#": "228",
			"label": "Schedule Sun-1",
			"valueSize": 4,
			"minValue": 0,
			"maxValue": 0,
			"defaultValue": 0
		},
		{
			"#": "229",
			"label": "Schedule Sun-2",
			"valueSize": 4,
			"minValue": 0,
			"maxValue": 0,
			"defaultValue": 0
		},
		{
			"#": "230",
			"label": "Schedule Sun-3",
			"valueSize": 4,
			"minValue": 0,
			"maxValue": 0,
			"defaultValue": 0
		},
		{
			"#": "231",
			"label": "Schedule Sun-4",
			"valueSize": 4,
			"minValue": 0,
			"maxValue": 0,
			"defaultValue": 0
		},
		{
			"#": "232",
			"label": "Schedule Mon-1",
			"valueSize": 4,
			"minValue": 0,
			"maxValue": 0,
			"defaultValue": 0
		},
		{
			"#": "233",
			"label": "Schedule Mon-2",
			"valueSize": 4,
			"minValue": 0,
			"maxValue": 0,
			"defaultValue": 0
		},
		{
			"#": "234",
			"label": "Schedule Mon-3",
			"valueSize": 4,
			"minValue": 0,
			"maxValue": 0,
			"defaultValue": 0
		},
		{
			"#": "235",
			"label": "Schedule Mon-4",
			"valueSize": 4,
			"minValue": 0,
			"maxValue": 0,
			"defaultValue": 0
		},
		{
			"#": "236",
			"label": "Schedule Tue-1",
			"valueSize": 4,
			"minValue": 0,
			"maxValue": 0,
			"defaultValue": 0
		},
		{
			"#": "237",
			"label": "Schedule Tue-2",
			"valueSize": 4,
			"minValue": 0,
			"maxValue": 0,
			"defaultValue": 0
		},
		{
			"#": "238",
			"label": "Schedule Tue-3",
			"valueSize": 4,
			"minValue": 0,
			"maxValue": 0,
			"defaultValue": 0
		},
		{
			"#": "239",
			"label": "Schedule Tue-4",
			"valueSize": 4,
			"minValue": 0,
			"maxValue": 0,
			"defaultValue": 0
		},
		{
			"#": "240",
			"label": "Schedule Wed-1",
			"valueSize": 4,
			"minValue": 0,
			"maxValue": 0,
			"defaultValue": 0
		},
		{
			"#": "241",
			"label": "Schedule Wed-2",
			"valueSize": 4,
			"minValue": 0,
			"maxValue": 0,
			"defaultValue": 0
		},
		{
			"#": "242",
			"label": "Schedule Wed-3",
			"valueSize": 4,
			"minValue": 0,
			"maxValue": 0,
			"defaultValue": 0
		},
		{
			"#": "243",
			"label": "Schedule Wed-4",
			"valueSize": 4,
			"minValue": 0,
			"maxValue": 0,
			"defaultValue": 0
		},
		{
			"#": "244",
			"label": "Schedule Thu-1",
			"valueSize": 4,
			"minValue": 0,
			"maxValue": 0,
			"defaultValue": 0
		},
		{
			"#": "246",
			"label": "Schedule Thu-3",
			"valueSize": 4,
			"minValue": 0,
			"maxValue": 0,
			"defaultValue": 0
		},
		{
			"#": "247",
			"label": "Schedule Thu-4",
			"valueSize": 4,
			"minValue": 0,
			"maxValue": 0,
			"defaultValue": 0
		},
		{
			"#": "248",
			"label": "Schedule Fri-1",
			"valueSize": 4,
			"minValue": 0,
			"maxValue": 0,
			"defaultValue": 0
		},
		{
			"#": "249",
			"label": "Schedule Fri-2",
			"valueSize": 4,
			"minValue": 0,
			"maxValue": 0,
			"defaultValue": 0
		},
		{
			"#": "250",
			"label": "Schedule Fri-3",
			"valueSize": 4,
			"minValue": 0,
			"maxValue": 0,
			"defaultValue": 0
		},
		{
			"#": "251",
			"label": "Schedule Fri-4",
			"valueSize": 4,
			"minValue": 0,
			"maxValue": 0,
			"defaultValue": 0
		},
		{
			"#": "252",
			"label": "Schedule Sat-1",
			"valueSize": 4,
			"minValue": 0,
			"maxValue": 0,
			"defaultValue": 0
		},
		{
			"#": "253",
			"label": "Schedule Sat-2",
			"valueSize": 4,
			"minValue": 0,
			"maxValue": 0,
			"defaultValue": 0
		},
		{
			"#": "254",
			"label": "Schedule Sat-3",
			"valueSize": 4,
			"minValue": 0,
			"maxValue": 0,
			"defaultValue": 0
		},
		{
			"#": "255",
			"label": "Schedule Sat-4",
			"valueSize": 4,
			"minValue": 0,
			"maxValue": 0,
			"defaultValue": 0
>>>>>>> 75097b35
		}
	]
}<|MERGE_RESOLUTION|>--- conflicted
+++ resolved
@@ -255,29 +255,18 @@
 			"maxValue": 100,
 			"defaultValue": 80
 		},
-<<<<<<< HEAD
-		"75": {
+		{
+			"#": "75",
 			"label": "Manually Run Fan",
-=======
-		{
-			"#": "75",
-			"label": "Fan ON Time",
->>>>>>> 75097b35
 			"unit": "minutes",
 			"valueSize": 1,
 			"minValue": 0,
 			"maxValue": 120,
 			"defaultValue": 0
 		},
-<<<<<<< HEAD
-		"76": {
+		{
+			"#": "76",
 			"label": "Run/Hold Schedule",
-=======
-		{
-			"#": "76",
-			"label": "Fan OFF Time",
-			"unit": "minutes",
->>>>>>> 75097b35
 			"valueSize": 1,
 			"minValue": 0,
 			"maxValue": 1,
@@ -375,671 +364,565 @@
 			"maxValue": 20,
 			"defaultValue": 10
 		},
-<<<<<<< HEAD
-		"228[0xff000000]": {
+		{
+			"#": "228[0xff000000]",
 			"$import": "templates/trane_template.json#schedule_hour",
 			"label": "Schedule - Sunday (1): Hour"
 		},
-		"228[0xff0000]": {
+		{
+			"#": "228[0xff0000]",
 			"$import": "templates/trane_template.json#schedule_minute",
 			"label": "Schedule - Sunday (1): - Minute"
 		},
-		"228[0xff00]": {
+		{
+			"#": "228[0xff00]",
 			"$import": "templates/trane_template.json#schedule_heat_setpoint",
 			"label": "Schedule - Sunday (1): - Heat Setpoint"
 		},
-		"228[0xff]": {
+		{
+			"#": "228[0xff]",
 			"$import": "templates/trane_template.json#schedule_cool_setpoint",
 			"label": "Schedule - Sunday (1): - Cool Setpoint"
 		},
-		"229[0xff000000]": {
+		{
+			"#": "229[0xff000000]",
 			"$import": "templates/trane_template.json#schedule_hour",
 			"label": "Schedule - Sunday (2): Hour"
 		},
-		"229[0xff0000]": {
+		{
+			"#": "229[0xff0000]",
 			"$import": "templates/trane_template.json#schedule_minute",
 			"label": "Schedule - Sunday (2): Minute"
 		},
-		"229[0xff00]": {
+		{
+			"#": "229[0xff00]",
 			"$import": "templates/trane_template.json#schedule_heat_setpoint",
 			"label": "Schedule - Sunday (2): Heat Setpoint"
 		},
-		"229[0xff]": {
+		{
+			"#": "229[0xff]",
 			"$import": "templates/trane_template.json#schedule_cool_setpoint",
 			"label": "Schedule - Sunday (2): Cool Setpoint"
 		},
-		"230[0xff000000]": {
+		{
+			"#": "230[0xff000000]",
 			"$import": "templates/trane_template.json#schedule_hour",
 			"label": "Schedule - Sunday (3): Hour"
 		},
-		"230[0xff0000]": {
+		{
+			"#": "230[0xff0000]",
 			"$import": "templates/trane_template.json#schedule_minute",
 			"label": "Schedule - Sunday (3): Minute"
 		},
-		"230[0xff00]": {
+		{
+			"#": "230[0xff00]",
 			"$import": "templates/trane_template.json#schedule_heat_setpoint",
 			"label": "Schedule - Sunday (3): Heat Setpoint"
 		},
-		"230[0xff]": {
+		{
+			"#": "230[0xff]",
 			"$import": "templates/trane_template.json#schedule_cool_setpoint",
 			"label": "Schedule - Sunday (3): Cool Setpoint"
 		},
-		"231[0xff000000]": {
+		{
+			"#": "231[0xff000000]",
 			"$import": "templates/trane_template.json#schedule_hour",
 			"label": "Schedule - Sunday (4): Hour"
 		},
-		"231[0xff0000]": {
+		{
+			"#": "231[0xff0000]",
 			"$import": "templates/trane_template.json#schedule_minute",
 			"label": "Schedule - Sunday (4): Minute"
 		},
-		"231[0xff00]": {
+		{
+			"#": "231[0xff00]",
 			"$import": "templates/trane_template.json#schedule_heat_setpoint",
 			"label": "Schedule - Sunday (4): Heat Setpoint"
 		},
-		"231[0xff]": {
+		{
+			"#": "231[0xff]",
 			"$import": "templates/trane_template.json#schedule_cool_setpoint",
 			"label": "Schedule - Sunday (4): Cool Setpoint"
 		},
-		"232[0xff000000]": {
+		{
+			"#": "232[0xff000000]",
 			"$import": "templates/trane_template.json#schedule_hour",
 			"label": "Schedule - Monday (1): Hour"
 		},
-		"232[0xff0000]": {
+		{
+			"#": "232[0xff0000]",
 			"$import": "templates/trane_template.json#schedule_minute",
 			"label": "Schedule - Monday (1): - Minute"
 		},
-		"232[0xff00]": {
+		{
+			"#": "232[0xff00]",
 			"$import": "templates/trane_template.json#schedule_heat_setpoint",
 			"label": "Schedule - Monday (1): - Heat Setpoint"
 		},
-		"232[0xff]": {
+		{
+			"#": "232[0xff]",
 			"$import": "templates/trane_template.json#schedule_cool_setpoint",
 			"label": "Schedule - Monday (1): - Cool Setpoint"
 		},
-		"233[0xff000000]": {
+		{
+			"#": "233[0xff000000]",
 			"$import": "templates/trane_template.json#schedule_hour",
 			"label": "Schedule - Monday (2): Hour"
 		},
-		"233[0xff0000]": {
+		{
+			"#": "233[0xff0000]",
 			"$import": "templates/trane_template.json#schedule_minute",
 			"label": "Schedule - Monday (2): Minute"
 		},
-		"233[0xff00]": {
+		{
+			"#": "233[0xff00]",
 			"$import": "templates/trane_template.json#schedule_heat_setpoint",
 			"label": "Schedule - Monday (2): Heat Setpoint"
 		},
-		"233[0xff]": {
+		{
+			"#": "233[0xff]",
 			"$import": "templates/trane_template.json#schedule_cool_setpoint",
 			"label": "Schedule - Monday (2): Cool Setpoint"
 		},
-		"234[0xff000000]": {
+		{
+			"#": "234[0xff000000]",
 			"$import": "templates/trane_template.json#schedule_hour",
 			"label": "Schedule - Monday (3): Hour"
 		},
-		"234[0xff0000]": {
+		{
+			"#": "234[0xff0000]",
 			"$import": "templates/trane_template.json#schedule_minute",
 			"label": "Schedule - Monday (3): Minute"
 		},
-		"234[0xff00]": {
+		{
+			"#": "234[0xff00]",
 			"$import": "templates/trane_template.json#schedule_heat_setpoint",
 			"label": "Schedule - Monday (3): Heat Setpoint"
 		},
-		"234[0xff]": {
+		{
+			"#": "234[0xff]",
 			"$import": "templates/trane_template.json#schedule_cool_setpoint",
 			"label": "Schedule - Monday (3): Cool Setpoint"
 		},
-		"235[0xff000000]": {
+		{
+			"#": "235[0xff000000]",
 			"$import": "templates/trane_template.json#schedule_hour",
 			"label": "Schedule - Monday (4): Hour"
 		},
-		"235[0xff0000]": {
+		{
+			"#": "235[0xff0000]",
 			"$import": "templates/trane_template.json#schedule_minute",
 			"label": "Schedule - Monday (4): Minute"
 		},
-		"235[0xff00]": {
+		{
+			"#": "235[0xff00]",
 			"$import": "templates/trane_template.json#schedule_heat_setpoint",
 			"label": "Schedule - Monday (4): Heat Setpoint"
 		},
-		"235[0xff]": {
+		{
+			"#": "235[0xff]",
 			"$import": "templates/trane_template.json#schedule_cool_setpoint",
 			"label": "Schedule - Monday (4): Cool Setpoint"
 		},
-		"236[0xff000000]": {
+		{
+			"#": "236[0xff000000]",
 			"$import": "templates/trane_template.json#schedule_hour",
 			"label": "Schedule - Tuesday (1): Hour"
 		},
-		"236[0xff0000]": {
+		{
+			"#": "236[0xff0000]",
 			"$import": "templates/trane_template.json#schedule_minute",
 			"label": "Schedule - Tuesday (1): - Minute"
 		},
-		"236[0xff00]": {
+		{
+			"#": "236[0xff00]",
 			"$import": "templates/trane_template.json#schedule_heat_setpoint",
 			"label": "Schedule - Tuesday (1): - Heat Setpoint"
 		},
-		"236[0xff]": {
+		{
+			"#": "236[0xff]",
 			"$import": "templates/trane_template.json#schedule_cool_setpoint",
 			"label": "Schedule - Tuesday (1): - Cool Setpoint"
 		},
-		"237[0xff000000]": {
+		{
+			"#": "237[0xff000000]",
 			"$import": "templates/trane_template.json#schedule_hour",
 			"label": "Schedule - Tuesday (2): Hour"
 		},
-		"237[0xff0000]": {
+		{
+			"#": "237[0xff0000]",
 			"$import": "templates/trane_template.json#schedule_minute",
 			"label": "Schedule - Tuesday (2): Minute"
 		},
-		"237[0xff00]": {
+		{
+			"#": "237[0xff00]",
 			"$import": "templates/trane_template.json#schedule_heat_setpoint",
 			"label": "Schedule - Tuesday (2): Heat Setpoint"
 		},
-		"237[0xff]": {
+		{
+			"#": "237[0xff]",
 			"$import": "templates/trane_template.json#schedule_cool_setpoint",
 			"label": "Schedule - Tuesday (2): Cool Setpoint"
 		},
-		"238[0xff000000]": {
+		{
+			"#": "238[0xff000000]",
 			"$import": "templates/trane_template.json#schedule_hour",
 			"label": "Schedule - Tuesday (3): Hour"
 		},
-		"238[0xff0000]": {
+		{
+			"#": "238[0xff0000]",
 			"$import": "templates/trane_template.json#schedule_minute",
 			"label": "Schedule - Tuesday (3): Minute"
 		},
-		"238[0xff00]": {
+		{
+			"#": "238[0xff00]",
 			"$import": "templates/trane_template.json#schedule_heat_setpoint",
 			"label": "Schedule - Tuesday (3): Heat Setpoint"
 		},
-		"238[0xff]": {
+		{
+			"#": "238[0xff]",
 			"$import": "templates/trane_template.json#schedule_cool_setpoint",
 			"label": "Schedule - Tuesday (3): Cool Setpoint"
 		},
-		"239[0xff000000]": {
+		{
+			"#": "239[0xff000000]",
 			"$import": "templates/trane_template.json#schedule_hour",
 			"label": "Schedule - Tuesday (4): Hour"
 		},
-		"239[0xff0000]": {
+		{
+			"#": "239[0xff0000]",
 			"$import": "templates/trane_template.json#schedule_minute",
 			"label": "Schedule - Tuesday (4): Minute"
 		},
-		"239[0xff00]": {
+		{
+			"#": "239[0xff00]",
 			"$import": "templates/trane_template.json#schedule_heat_setpoint",
 			"label": "Schedule - Tuesday (4): Heat Setpoint"
 		},
-		"239[0xff]": {
+		{
+			"#": "239[0xff]",
 			"$import": "templates/trane_template.json#schedule_cool_setpoint",
 			"label": "Schedule - Tuesday (4): Cool Setpoint"
 		},
-		"240[0xff000000]": {
+		{
+			"#": "240[0xff000000]",
 			"$import": "templates/trane_template.json#schedule_hour",
 			"label": "Schedule - Wednesday (1): Hour"
 		},
-		"240[0xff0000]": {
+		{
+			"#": "240[0xff0000]",
 			"$import": "templates/trane_template.json#schedule_minute",
 			"label": "Schedule - Wednesday (1): - Minute"
 		},
-		"240[0xff00]": {
+		{
+			"#": "240[0xff00]",
 			"$import": "templates/trane_template.json#schedule_heat_setpoint",
 			"label": "Schedule - Wednesday (1): - Heat Setpoint"
 		},
-		"240[0xff]": {
+		{
+			"#": "240[0xff]",
 			"$import": "templates/trane_template.json#schedule_cool_setpoint",
 			"label": "Schedule - Wednesday (1): - Cool Setpoint"
 		},
-		"241[0xff000000]": {
+		{
+			"#": "241[0xff000000]",
 			"$import": "templates/trane_template.json#schedule_hour",
 			"label": "Schedule - Wednesday (2): Hour"
 		},
-		"241[0xff0000]": {
+		{
+			"#": "241[0xff0000]",
 			"$import": "templates/trane_template.json#schedule_minute",
 			"label": "Schedule - Wednesday (2): Minute"
 		},
-		"241[0xff00]": {
+		{
+			"#": "241[0xff00]",
 			"$import": "templates/trane_template.json#schedule_heat_setpoint",
 			"label": "Schedule - Wednesday (2): Heat Setpoint"
 		},
-		"241[0xff]": {
+		{
+			"#": "241[0xff]",
 			"$import": "templates/trane_template.json#schedule_cool_setpoint",
 			"label": "Schedule - Wednesday (2): Cool Setpoint"
 		},
-		"242[0xff000000]": {
+		{
+			"#": "242[0xff000000]",
 			"$import": "templates/trane_template.json#schedule_hour",
 			"label": "Schedule - Wednesday (3): Hour"
 		},
-		"242[0xff0000]": {
+		{
+			"#": "242[0xff0000]",
 			"$import": "templates/trane_template.json#schedule_minute",
 			"label": "Schedule - Wednesday (3): Minute"
 		},
-		"242[0xff00]": {
+		{
+			"#": "242[0xff00]",
 			"$import": "templates/trane_template.json#schedule_heat_setpoint",
 			"label": "Schedule - Wednesday (3): Heat Setpoint"
 		},
-		"242[0xff]": {
+		{
+			"#": "242[0xff]",
 			"$import": "templates/trane_template.json#schedule_cool_setpoint",
 			"label": "Schedule - Wednesday (3): Cool Setpoint"
 		},
-		"243[0xff000000]": {
+		{
+			"#": "243[0xff000000]",
 			"$import": "templates/trane_template.json#schedule_hour",
 			"label": "Schedule - Wednesday (4): Hour"
 		},
-		"243[0xff0000]": {
+		{
+			"#": "243[0xff0000]",
 			"$import": "templates/trane_template.json#schedule_minute",
 			"label": "Schedule - Wednesday (4): Minute"
 		},
-		"243[0xff00]": {
+		{
+			"#": "243[0xff00]",
 			"$import": "templates/trane_template.json#schedule_heat_setpoint",
 			"label": "Schedule - Wednesday (4): Heat Setpoint"
 		},
-		"243[0xff]": {
+		{
+			"#": "243[0xff]",
 			"$import": "templates/trane_template.json#schedule_cool_setpoint",
 			"label": "Schedule - Wednesday (4): Cool Setpoint"
 		},
-		"244[0xff000000]": {
+		{
+			"#": "244[0xff000000]",
 			"$import": "templates/trane_template.json#schedule_hour",
 			"label": "Schedule - Thursday (1): Hour"
 		},
-		"244[0xff0000]": {
+		{
+			"#": "244[0xff0000]",
 			"$import": "templates/trane_template.json#schedule_minute",
 			"label": "Schedule - Thursday (1): - Minute"
 		},
-		"244[0xff00]": {
+		{
+			"#": "244[0xff00]",
 			"$import": "templates/trane_template.json#schedule_heat_setpoint",
 			"label": "Schedule - Thursday (1): - Heat Setpoint"
 		},
-		"244[0xff]": {
+		{
+			"#": "244[0xff]",
 			"$import": "templates/trane_template.json#schedule_cool_setpoint",
 			"label": "Schedule - Thursday (1): - Cool Setpoint"
 		},
-		"245[0xff000000]": {
+		{
+			"#": "245[0xff000000]",
 			"$import": "templates/trane_template.json#schedule_hour",
 			"label": "Schedule - Thursday (2): Hour"
 		},
-		"245[0xff0000]": {
+		{
+			"#": "245[0xff0000]",
 			"$import": "templates/trane_template.json#schedule_minute",
 			"label": "Schedule - Thursday (2): Minute"
 		},
-		"245[0xff00]": {
+		{
+			"#": "245[0xff00]",
 			"$import": "templates/trane_template.json#schedule_heat_setpoint",
 			"label": "Schedule - Thursday (2): Heat Setpoint"
 		},
-		"245[0xff]": {
+		{
+			"#": "245[0xff]",
 			"$import": "templates/trane_template.json#schedule_cool_setpoint",
 			"label": "Schedule - Thursday (2): Cool Setpoint"
 		},
-		"246[0xff000000]": {
+		{
+			"#": "246[0xff000000]",
 			"$import": "templates/trane_template.json#schedule_hour",
 			"label": "Schedule - Thursday (3): Hour"
 		},
-		"246[0xff0000]": {
+		{
+			"#": "246[0xff0000]",
 			"$import": "templates/trane_template.json#schedule_minute",
 			"label": "Schedule - Thursday (3): Minute"
 		},
-		"246[0xff00]": {
+		{
+			"#": "246[0xff00]",
 			"$import": "templates/trane_template.json#schedule_heat_setpoint",
 			"label": "Schedule - Thursday (3): Heat Setpoint"
 		},
-		"246[0xff]": {
+		{
+			"#": "246[0xff]",
 			"$import": "templates/trane_template.json#schedule_cool_setpoint",
 			"label": "Schedule - Thursday (3): Cool Setpoint"
 		},
-		"247[0xff000000]": {
+		{
+			"#": "247[0xff000000]",
 			"$import": "templates/trane_template.json#schedule_hour",
 			"label": "Schedule - Thursday (4): Hour"
 		},
-		"247[0xff0000]": {
+		{
+			"#": "247[0xff0000]",
 			"$import": "templates/trane_template.json#schedule_minute",
 			"label": "Schedule - Thursday (4): Minute"
 		},
-		"247[0xff00]": {
+		{
+			"#": "247[0xff00]",
 			"$import": "templates/trane_template.json#schedule_heat_setpoint",
 			"label": "Schedule - Thursday (4): Heat Setpoint"
 		},
-		"247[0xff]": {
+		{
+			"#": "247[0xff]",
 			"$import": "templates/trane_template.json#schedule_cool_setpoint",
 			"label": "Schedule - Thursday (4): Cool Setpoint"
 		},
-		"248[0xff000000]": {
+		{
+			"#": "248[0xff000000]",
 			"$import": "templates/trane_template.json#schedule_hour",
 			"label": "Schedule - Friday (1): Hour"
 		},
-		"248[0xff0000]": {
+		{
+			"#": "248[0xff0000]",
 			"$import": "templates/trane_template.json#schedule_minute",
 			"label": "Schedule - Friday (1): - Minute"
 		},
-		"248[0xff00]": {
+		{
+			"#": "248[0xff00]",
 			"$import": "templates/trane_template.json#schedule_heat_setpoint",
 			"label": "Schedule - Friday (1): - Heat Setpoint"
 		},
-		"248[0xff]": {
+		{
+			"#": "248[0xff]",
 			"$import": "templates/trane_template.json#schedule_cool_setpoint",
 			"label": "Schedule - Friday (1): - Cool Setpoint"
 		},
-		"249[0xff000000]": {
+		{
+			"#": "249[0xff000000]",
 			"$import": "templates/trane_template.json#schedule_hour",
 			"label": "Schedule - Friday (2): Hour"
 		},
-		"249[0xff0000]": {
+		{
+			"#": "249[0xff0000]",
 			"$import": "templates/trane_template.json#schedule_minute",
 			"label": "Schedule - Friday (2): Minute"
 		},
-		"249[0xff00]": {
+		{
+			"#": "249[0xff00]",
 			"$import": "templates/trane_template.json#schedule_heat_setpoint",
 			"label": "Schedule - Friday (2): Heat Setpoint"
 		},
-		"249[0xff]": {
+		{
+			"#": "249[0xff]",
 			"$import": "templates/trane_template.json#schedule_cool_setpoint",
 			"label": "Schedule - Friday (2): Cool Setpoint"
 		},
-		"250[0xff000000]": {
+		{
+			"#": "250[0xff000000]",
 			"$import": "templates/trane_template.json#schedule_hour",
 			"label": "Schedule - Friday (3): Hour"
 		},
-		"250[0xff0000]": {
+		{
+			"#": "250[0xff0000]",
 			"$import": "templates/trane_template.json#schedule_minute",
 			"label": "Schedule - Friday (3): Minute"
 		},
-		"250[0xff00]": {
+		{
+			"#": "250[0xff00]",
 			"$import": "templates/trane_template.json#schedule_heat_setpoint",
 			"label": "Schedule - Friday (3): Heat Setpoint"
 		},
-		"250[0xff]": {
+		{
+			"#": "250[0xff]",
 			"$import": "templates/trane_template.json#schedule_cool_setpoint",
 			"label": "Schedule - Friday (3): Cool Setpoint"
 		},
-		"251[0xff000000]": {
+		{
+			"#": "251[0xff000000]",
 			"$import": "templates/trane_template.json#schedule_hour",
 			"label": "Schedule - Friday (4): Hour"
 		},
-		"251[0xff0000]": {
+		{
+			"#": "251[0xff0000]",
 			"$import": "templates/trane_template.json#schedule_minute",
 			"label": "Schedule - Friday (4): Minute"
 		},
-		"251[0xff00]": {
+		{
+			"#": "251[0xff00]",
 			"$import": "templates/trane_template.json#schedule_heat_setpoint",
 			"label": "Schedule - Friday (4): Heat Setpoint"
 		},
-		"251[0xff]": {
+		{
+			"#": "251[0xff]",
 			"$import": "templates/trane_template.json#schedule_cool_setpoint",
 			"label": "Schedule - Friday (4): Cool Setpoint"
 		},
-		"252[0xff000000]": {
+		{
+			"#": "252[0xff000000]",
 			"$import": "templates/trane_template.json#schedule_hour",
 			"label": "Schedule - Saturday (1): Hour"
 		},
-		"252[0xff0000]": {
+		{
+			"#": "252[0xff0000]",
 			"$import": "templates/trane_template.json#schedule_minute",
 			"label": "Schedule - Saturday (1): - Minute"
 		},
-		"252[0xff00]": {
+		{
+			"#": "252[0xff00]",
 			"$import": "templates/trane_template.json#schedule_heat_setpoint",
 			"label": "Schedule - Saturday (1): - Heat Setpoint"
 		},
-		"252[0xff]": {
+		{
+			"#": "252[0xff]",
 			"$import": "templates/trane_template.json#schedule_cool_setpoint",
 			"label": "Schedule - Saturday (1): - Cool Setpoint"
 		},
-		"253[0xff000000]": {
+		{
+			"#": "253[0xff000000]",
 			"$import": "templates/trane_template.json#schedule_hour",
 			"label": "Schedule - Saturday (2): Hour"
 		},
-		"253[0xff0000]": {
+		{
+			"#": "253[0xff0000]",
 			"$import": "templates/trane_template.json#schedule_minute",
 			"label": "Schedule - Saturday (2): Minute"
 		},
-		"253[0xff00]": {
+		{
+			"#": "253[0xff00]",
 			"$import": "templates/trane_template.json#schedule_heat_setpoint",
 			"label": "Schedule - Saturday (2): Heat Setpoint"
 		},
-		"253[0xff]": {
+		{
+			"#": "253[0xff]",
 			"$import": "templates/trane_template.json#schedule_cool_setpoint",
 			"label": "Schedule - Saturday (2): Cool Setpoint"
 		},
-		"254[0xff000000]": {
+		{
+			"#": "254[0xff000000]",
 			"$import": "templates/trane_template.json#schedule_hour",
 			"label": "Schedule - Saturday (3): Hour"
 		},
-		"254[0xff0000]": {
+		{
+			"#": "254[0xff0000]",
 			"$import": "templates/trane_template.json#schedule_minute",
 			"label": "Schedule - Saturday (3): Minute"
 		},
-		"254[0xff00]": {
+		{
+			"#": "254[0xff00]",
 			"$import": "templates/trane_template.json#schedule_heat_setpoint",
 			"label": "Schedule - Saturday (3): Heat Setpoint"
 		},
-		"254[0xff]": {
+		{
+			"#": "254[0xff]",
 			"$import": "templates/trane_template.json#schedule_cool_setpoint",
 			"label": "Schedule - Saturday (3): Cool Setpoint"
 		},
-		"255[0xff000000]": {
+		{
+			"#": "255[0xff000000]",
 			"$import": "templates/trane_template.json#schedule_hour",
 			"label": "Schedule - Saturday (4): Hour"
 		},
-		"255[0xff0000]": {
+		{
+			"#": "255[0xff0000]",
 			"$import": "templates/trane_template.json#schedule_minute",
 			"label": "Schedule - Saturday (4): Minute"
 		},
-		"255[0xff00]": {
+		{
+			"#": "255[0xff00]",
 			"$import": "templates/trane_template.json#schedule_heat_setpoint",
 			"label": "Schedule - Saturday (4): Heat Setpoint"
 		},
-		"255[0xff]": {
+		{
+			"#": "255[0xff]",
 			"$import": "templates/trane_template.json#schedule_cool_setpoint",
 			"label": "Schedule - Saturday (4): Cool Setpoint"
-=======
-		{
-			"#": "228",
-			"label": "Schedule Sun-1",
-			"valueSize": 4,
-			"minValue": 0,
-			"maxValue": 0,
-			"defaultValue": 0
-		},
-		{
-			"#": "229",
-			"label": "Schedule Sun-2",
-			"valueSize": 4,
-			"minValue": 0,
-			"maxValue": 0,
-			"defaultValue": 0
-		},
-		{
-			"#": "230",
-			"label": "Schedule Sun-3",
-			"valueSize": 4,
-			"minValue": 0,
-			"maxValue": 0,
-			"defaultValue": 0
-		},
-		{
-			"#": "231",
-			"label": "Schedule Sun-4",
-			"valueSize": 4,
-			"minValue": 0,
-			"maxValue": 0,
-			"defaultValue": 0
-		},
-		{
-			"#": "232",
-			"label": "Schedule Mon-1",
-			"valueSize": 4,
-			"minValue": 0,
-			"maxValue": 0,
-			"defaultValue": 0
-		},
-		{
-			"#": "233",
-			"label": "Schedule Mon-2",
-			"valueSize": 4,
-			"minValue": 0,
-			"maxValue": 0,
-			"defaultValue": 0
-		},
-		{
-			"#": "234",
-			"label": "Schedule Mon-3",
-			"valueSize": 4,
-			"minValue": 0,
-			"maxValue": 0,
-			"defaultValue": 0
-		},
-		{
-			"#": "235",
-			"label": "Schedule Mon-4",
-			"valueSize": 4,
-			"minValue": 0,
-			"maxValue": 0,
-			"defaultValue": 0
-		},
-		{
-			"#": "236",
-			"label": "Schedule Tue-1",
-			"valueSize": 4,
-			"minValue": 0,
-			"maxValue": 0,
-			"defaultValue": 0
-		},
-		{
-			"#": "237",
-			"label": "Schedule Tue-2",
-			"valueSize": 4,
-			"minValue": 0,
-			"maxValue": 0,
-			"defaultValue": 0
-		},
-		{
-			"#": "238",
-			"label": "Schedule Tue-3",
-			"valueSize": 4,
-			"minValue": 0,
-			"maxValue": 0,
-			"defaultValue": 0
-		},
-		{
-			"#": "239",
-			"label": "Schedule Tue-4",
-			"valueSize": 4,
-			"minValue": 0,
-			"maxValue": 0,
-			"defaultValue": 0
-		},
-		{
-			"#": "240",
-			"label": "Schedule Wed-1",
-			"valueSize": 4,
-			"minValue": 0,
-			"maxValue": 0,
-			"defaultValue": 0
-		},
-		{
-			"#": "241",
-			"label": "Schedule Wed-2",
-			"valueSize": 4,
-			"minValue": 0,
-			"maxValue": 0,
-			"defaultValue": 0
-		},
-		{
-			"#": "242",
-			"label": "Schedule Wed-3",
-			"valueSize": 4,
-			"minValue": 0,
-			"maxValue": 0,
-			"defaultValue": 0
-		},
-		{
-			"#": "243",
-			"label": "Schedule Wed-4",
-			"valueSize": 4,
-			"minValue": 0,
-			"maxValue": 0,
-			"defaultValue": 0
-		},
-		{
-			"#": "244",
-			"label": "Schedule Thu-1",
-			"valueSize": 4,
-			"minValue": 0,
-			"maxValue": 0,
-			"defaultValue": 0
-		},
-		{
-			"#": "246",
-			"label": "Schedule Thu-3",
-			"valueSize": 4,
-			"minValue": 0,
-			"maxValue": 0,
-			"defaultValue": 0
-		},
-		{
-			"#": "247",
-			"label": "Schedule Thu-4",
-			"valueSize": 4,
-			"minValue": 0,
-			"maxValue": 0,
-			"defaultValue": 0
-		},
-		{
-			"#": "248",
-			"label": "Schedule Fri-1",
-			"valueSize": 4,
-			"minValue": 0,
-			"maxValue": 0,
-			"defaultValue": 0
-		},
-		{
-			"#": "249",
-			"label": "Schedule Fri-2",
-			"valueSize": 4,
-			"minValue": 0,
-			"maxValue": 0,
-			"defaultValue": 0
-		},
-		{
-			"#": "250",
-			"label": "Schedule Fri-3",
-			"valueSize": 4,
-			"minValue": 0,
-			"maxValue": 0,
-			"defaultValue": 0
-		},
-		{
-			"#": "251",
-			"label": "Schedule Fri-4",
-			"valueSize": 4,
-			"minValue": 0,
-			"maxValue": 0,
-			"defaultValue": 0
-		},
-		{
-			"#": "252",
-			"label": "Schedule Sat-1",
-			"valueSize": 4,
-			"minValue": 0,
-			"maxValue": 0,
-			"defaultValue": 0
-		},
-		{
-			"#": "253",
-			"label": "Schedule Sat-2",
-			"valueSize": 4,
-			"minValue": 0,
-			"maxValue": 0,
-			"defaultValue": 0
-		},
-		{
-			"#": "254",
-			"label": "Schedule Sat-3",
-			"valueSize": 4,
-			"minValue": 0,
-			"maxValue": 0,
-			"defaultValue": 0
-		},
-		{
-			"#": "255",
-			"label": "Schedule Sat-4",
-			"valueSize": 4,
-			"minValue": 0,
-			"maxValue": 0,
-			"defaultValue": 0
->>>>>>> 75097b35
 		}
 	]
 }