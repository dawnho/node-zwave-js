--- conflicted
+++ resolved
@@ -79,15 +79,9 @@
     "yargs": "^15.0.1"
   },
   "dependencies": {
-<<<<<<< HEAD
     "@sentry/integrations": "^5.10.2",
     "@sentry/node": "^5.10.2",
-    "alcalzone-shared": "^2.0.0",
-=======
-    "@sentry/integrations": "^5.8.0",
-    "@sentry/node": "^5.9.0",
     "alcalzone-shared": "^2.1.1",
->>>>>>> a2ea6438
     "ansi-colors": "^4.1.1",
     "fs-extra": "^8.1.0",
     "json5": "^2.1.1",
